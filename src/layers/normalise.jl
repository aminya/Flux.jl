--- conflicted
+++ resolved
@@ -110,16 +110,11 @@
   active::Bool
 end
 
-<<<<<<< HEAD
-BatchNorm(chs::Integer, λ = identity;
-          initβ = zeros, initγ = ones, ϵ = 1e-5, momentum = .1) =
-=======
 function BatchNorm(chs::Integer, λ = identity;
-          initβ = x->zeros(Float32,x), 
-          initγ = x->ones(Float32,x), 
-          ϵ = 1f-8, 
+          initβ = x->zeros(Float32,x),
+          initγ = x->ones(Float32,x),
+          ϵ = 1f-8,
           momentum = 0.1f0)
->>>>>>> 071dcdda
   BatchNorm(λ, param(initβ(chs)), param(initγ(chs)),
             zeros(Float32, chs), ones(Float32, chs), ϵ, momentum, true)
 end
@@ -154,15 +149,7 @@
   BN.λ.(reshape(γ, affine_shape...) .* ((x .- μ) ./ sqrt.(σ² .+ ϵ)) .+ reshape(β, affine_shape...))
 end
 
-<<<<<<< HEAD
 treelike(BatchNorm)
-=======
-children(BN::BatchNorm) =
-  (BN.λ, BN.β, BN.γ, BN.μ, BN.σ², BN.ϵ, BN.momentum, BN.active)
-
-mapchildren(f, BN::BatchNorm) =  # e.g. mapchildren(cu, BN)
-  BatchNorm(BN.λ, f(BN.β), f(BN.γ), f(BN.μ), f(BN.σ), BN.ϵ, BN.momentum, BN.active)
->>>>>>> 071dcdda
 
 _testmode!(BN::BatchNorm, test) = (BN.active = !test)
 
