"""
    testmode!(m, val=true)

Put layers like [`Dropout`](@ref) and [`BatchNorm`](@ref) into testing mode
(or back to training mode with `false`).
"""
function testmode!(m, val::Bool=true)
  prefor(x -> _testmode!(x, val), m)
  return m
end

_testmode!(m, test) = nothing

"""
    Dropout(p)

A Dropout layer. For each input, either sets that input to `0` (with probability
`p`) or scales it by `1/(1-p)`. This is used as a regularisation, i.e. it
reduces overfitting during training.

Does nothing to the input once in [`testmode!`](@ref).
"""
mutable struct Dropout{F}
  p::F
  active::Bool
end

function Dropout(p)
  @assert 0 ≤ p ≤ 1
  Dropout{typeof(p)}(p, true)
end

_dropout_kernel(y::T, p, q) where {T} = y > p ? T(1 / q) : T(0)

function (a::Dropout)(x)
  a.active || return x
  y = similar(x)
  rand!(y)
  y .= _dropout_kernel.(y, a.p, 1 - a.p)
  return x .* y
end

_testmode!(a::Dropout, test) = (a.active = !test)

"""

    LayerNorm(h::Integer)

A [normalisation layer](https://arxiv.org/pdf/1607.06450.pdf) designed to be
used with recurrent hidden states of size `h`. Normalises the mean/stddev of
each input before applying a per-neuron gain/bias.
"""
struct LayerNorm{T}
  diag::Diagonal{T}
end

LayerNorm(h::Integer) =
  LayerNorm(Diagonal(h))

@treelike LayerNorm

(a::LayerNorm)(x) = a.diag(normalise(x))

function Base.show(io::IO, l::LayerNorm)
  print(io, "LayerNorm(", length(l.diag.α), ")")
end

"""
    BatchNorm(channels::Integer, σ = identity;
              initβ = zeros, initγ = ones,
              ϵ = 1e-8, momentum = .1)

Batch Normalization layer. The `channels` input should be the size of the
channel dimension in your data (see below).

Given an array with `N` dimensions, call the `N-1`th the channel dimension. (For
a batch of feature vectors this is just the data dimension, for `WHCN` images
it's the usual channel dimension.)

`BatchNorm` computes the mean and variance for each each `W×H×1×N` slice and
shifts them to have a new mean and variance (corresponding to the learnable,
per-channel `bias` and `scale` parameters).

See [Batch Normalization: Accelerating Deep Network Training by Reducing
Internal Covariate Shift](https://arxiv.org/pdf/1502.03167.pdf).

Example:

```julia
m = Chain(
  Dense(28^2, 64),
  BatchNorm(64, relu),
  Dense(64, 10),
  BatchNorm(10),
  softmax)

y = m(rand(28^2, 10))
```

To use the layer at test time set [`testmode!(m, true)`](@ref).
"""
mutable struct BatchNorm
  λ  # activation function
  β  # bias
  γ  # scale
  μ  # moving mean
  σ²  # moving var
  ϵ
  momentum
  active::Bool
end

# NOTE: Keeping the ϵ smaller than 1e-5 is not supported by CUDNN
function BatchNorm(chs::Integer, λ = identity;
          initβ = (i) -> zeros(i),
          initγ = (i) -> ones(i),
          ϵ = 1f-5,
          momentum = 0.1)
  BatchNorm(λ, param(initβ(chs)), param(initγ(chs)),
            zeros(Float32, chs), ones(Float32, chs), ϵ, momentum, true)
end

function (BN::BatchNorm)(x)
  size(x, ndims(x)-1) == length(BN.β) ||
    error("BatchNorm expected $(length(BN.β)) channels, got $(size(x, ndims(x)-1))")
  γ, β = BN.γ, BN.β
  dims = ndims(x)
  affine_shape = ones(Int, dims)
  affine_shape[end-1] = size(x, dims-1)
  T = eltype(x)

  if !BN.active
    μ = reshape(BN.μ, affine_shape...)
    σ² = reshape(BN.σ², affine_shape...)
  else

    axes = [1:dims-2; dims] # axes to reduce along (all but channels axis)
<<<<<<< HEAD
    m = prod(size(x, axes...))
    μ = mean(x, axes)
    σ² = sum((x.-μ).^2, axes) ./ m

    # update moving mean/std
    mtm = data(convert(T, BN.momentum))
    BN.μ = ((1 - mtm) .* BN.μ .+ mtm .* squeeze(data(μ), dims = (axes...)))
    BN.σ² = ((1 - mtm) .* BN.σ² .+ mtm .* squeeze(data(σ²), dims = (axes...)) .* m ./ (m - 1))
=======
    μ = mean(x, dims = axes)
    σ = sqrt.(mean((x .- μ).^2, dims = axes) .+ ϵ)

    # update moving mean/std
    mtm = data(convert(T, BN.momentum))
    BN.μ = (1 - mtm) .* BN.μ .+ mtm .* dropdims(data(μ), dims = (axes...,))
    BN.σ = (1 - mtm) .* BN.σ .+ mtm .* dropdims(data(σ), dims = (axes...,)) .* m ./ (m - 1)
>>>>>>> b93d4763
  end

  ϵ = convert(T, BN.ϵ)
  BN.λ.(reshape(γ, affine_shape...) .* ((x .- μ) ./ sqrt.(σ² .+ ϵ)) .+ reshape(β, affine_shape...))
end

treelike(BatchNorm)

_testmode!(BN::BatchNorm, test) = (BN.active = !test)

function Base.show(io::IO, l::BatchNorm)
  print(io, "BatchNorm($(join(size(l.β), ", "))")
  (l.λ == identity) || print(io, ", λ = $(l.λ)")
  print(io, ")")
end<|MERGE_RESOLUTION|>--- conflicted
+++ resolved
@@ -135,24 +135,14 @@
   else
 
     axes = [1:dims-2; dims] # axes to reduce along (all but channels axis)
-<<<<<<< HEAD
     m = prod(size(x, axes...))
     μ = mean(x, axes)
     σ² = sum((x.-μ).^2, axes) ./ m
 
     # update moving mean/std
     mtm = data(convert(T, BN.momentum))
-    BN.μ = ((1 - mtm) .* BN.μ .+ mtm .* squeeze(data(μ), dims = (axes...)))
-    BN.σ² = ((1 - mtm) .* BN.σ² .+ mtm .* squeeze(data(σ²), dims = (axes...)) .* m ./ (m - 1))
-=======
-    μ = mean(x, dims = axes)
-    σ = sqrt.(mean((x .- μ).^2, dims = axes) .+ ϵ)
-
-    # update moving mean/std
-    mtm = data(convert(T, BN.momentum))
-    BN.μ = (1 - mtm) .* BN.μ .+ mtm .* dropdims(data(μ), dims = (axes...,))
-    BN.σ = (1 - mtm) .* BN.σ .+ mtm .* dropdims(data(σ), dims = (axes...,)) .* m ./ (m - 1)
->>>>>>> b93d4763
+    BN.μ = ((1 - mtm) .* BN.μ .+ mtm .* dropdims(data(μ), dims = (axes...)))
+    BN.σ² = ((1 - mtm) .* BN.σ² .+ mtm .* dropdims(data(σ²), dims = (axes...)) .* m ./ (m - 1))
   end
 
   ϵ = convert(T, BN.ϵ)
