module Optimise

export train!,
<<<<<<< HEAD
  SGD, ADAM, ADAMW, AdaMax, Momentum, Nesterov, RMSProp, ADAGrad, ADADelta, AMSGrad
=======
  SGD, ADAM, AdaMax, Momentum, Nesterov,
  RMSProp, ADAGrad, ADADelta, AMSGrad, NADAM
>>>>>>> ce882738

struct Param{T}
  x::T
  Δ::T
end

Base.convert(::Type{Param}, x::AbstractArray) = Param(x, zeros(x))

include("optimisers.jl")
include("interface.jl")
include("train.jl")

using Flux.Tracker: TrackedArray

Base.convert(::Type{Param}, x::TrackedArray) = Param(x.data, x.grad)

end<|MERGE_RESOLUTION|>--- conflicted
+++ resolved
@@ -1,12 +1,8 @@
 module Optimise
 
 export train!,
-<<<<<<< HEAD
-  SGD, ADAM, ADAMW, AdaMax, Momentum, Nesterov, RMSProp, ADAGrad, ADADelta, AMSGrad
-=======
-  SGD, ADAM, AdaMax, Momentum, Nesterov,
+  SGD, ADAM, ADAMW, AdaMax, Momentum, Nesterov,
   RMSProp, ADAGrad, ADADelta, AMSGrad, NADAM
->>>>>>> ce882738
 
 struct Param{T}
   x::T
