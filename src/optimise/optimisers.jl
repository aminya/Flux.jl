using Flux
using Base: @get!
using MacroTools: @forward

const ϵ = 1e-8

# TODO: should use weak refs

"""
    Descent(η)

Classic gradient descent optimiser with learning rate `η`.
For each parameter `p` and its gradient `δp`, this runs `p -= η*δp`.
"""
mutable struct Descent
  eta::Float64
end

Descent() = Descent(0.1)
function update!(o::Descent, x, Δ)
  Δ .*= o.eta
end

"""
    Momentum(params, η = 0.01; ρ = 0.9)

Gradient descent with learning rate `η` and momentum `ρ`.
"""
mutable struct Momentum
  eta::Float64
  rho::Float64
  velocity::IdDict
end

Momentum(η = 0.01, ρ = 0.9) = Momentum(η, ρ, IdDict())

function update!(o::Momentum, x, Δ)
  η, ρ = o.eta, o.rho
  v = get!(o.velocity, x, zero(x))::typeof(x)
  @. v = ρ * v - η * Δ
  @. Δ = -v
end

"""
    Nesterov(eta, ρ = 0.9)

Gradient descent with learning rate  `η` and Nesterov momentum `ρ`.
"""
mutable struct Nesterov
  eta::Float64
  rho::Float64
  velocity::IdDict
end

Nesterov(η = 0.001, ρ = 0.9) = Nesterov(η, ρ, IdDict())

function update!(o::Nesterov, x, Δ)
  η, ρ = o.eta, o.rho
  v = get!(o.velocity, x, zero(x))::typeof(x)
  d = @. ρ^2 * v - (1+ρ) * η * Δ
  @. v = ρ*v - η*Δ
  @. Δ = -d
end

"""
    RMSProp(η = 0.001, ρ = 0.9)

[RMSProp](http://www.cs.toronto.edu/~tijmen/csc321/slides/lecture_slides_lec6.pdf)
optimiser. Parameters other than learning rate don't need tuning. Often a good
choice for recurrent networks.
"""
mutable struct RMSProp
  eta::Float64
  rho::Float64
  acc::IdDict
end

RMSProp(η = 0.001, ρ = 0.9) = RMSProp(η, ρ, IdDict())

function update!(o::RMSProp, x, Δ)
  η, ρ = o.eta, o.rho
  acc = get!(o.acc, x, zero(x))::typeof(x)
  @. acc = ρ * acc + (1 - ρ) * Δ^2
  @. Δ *= η / (√acc + ϵ)
end

"""
    ADAM(η = 0.001, β = (0.9, 0.999))

[ADAM](https://arxiv.org/abs/1412.6980v8) optimiser.
"""
mutable struct ADAM
  eta::Float64
  beta::Tuple{Float64,Float64}
  state::IdDict
end

ADAM(η = 0.001, β = (0.9, 0.999)) = ADAM(η, β, IdDict())

function update!(o::ADAM, x, Δ)
  η, β = o.eta, o.beta
  mt, vt, βp = get!(o.state, x, (zero(x), zero(x), β))
  @. mt = β[1] * mt + (1 - β[1]) * Δ
  @. vt = β[2] * vt + (1 - β[2]) * Δ^2
  @. Δ =  mt / (1 - βp[1]) / (√(vt / (1 - βp[2])) + ϵ) * η
  o.state[x] = (mt, vt, βp .* β)
  return Δ
end

"""
    AdaMax(params, η = 0.001; β1 = 0.9, β2 = 0.999, ϵ = 1e-08)

[AdaMax](https://arxiv.org/abs/1412.6980v9) optimiser. Variant of ADAM based on
the ∞-norm.
"""
mutable struct AdaMax
  eta::Float64
  beta::Tuple{Float64,Float64}
  state::IdDict
end

AdaMax(η = 0.001, β = (0.9, 0.999)) = AdaMax(η, β, IdDict())

function update!(o::AdaMax, x, Δ)
  η, β = o.eta, o.beta
  mt, ut, βp = get!(o.state, x, (zero(x), zero(x), β))
  @. mt = β[1] * mt + (1 - β[1]) * Δ
  @. ut = max(β[2] * ut, abs(Δ))
  @. Δ = (η/(1 - βp[1])) * mt/(ut + ϵ)
  o.state[x] = (mt, ut, βp .* β)
  return Δ
end

"""
    ADAGrad(η = 0.1; ϵ = 1e-8)

[ADAGrad](http://www.jmlr.org/papers/volume12/duchi11a/duchi11a.pdf) optimiser.
Parameters don't need tuning.
"""
mutable struct ADAGrad
  eta::Float64
  acc::IdDict
end

ADAGrad(η = 0.1) = ADAGrad(η, IdDict())

function update!(o::ADAGrad, x, Δ)
  η = o.eta
  acc = get!(o.acc, x, fill(ϵ, size(x)))::typeof(x)
  @. acc += Δ^2
  @. Δ *= η / √(acc + ϵ)
end

"""
    ADADelta(params; ρ = 0.9, ϵ = 1e-8)

[ADADelta](http://arxiv.org/abs/1212.5701) optimiser. Parameters don't need
tuning.
"""
mutable struct ADADelta
  rho::Float64
  state::IdDict
end

ADADelta(ρ = 0.9) = ADADelta(ρ, IdDict())

function update!(o::ADADelta, x, Δ)
  ρ = o.rho
  acc, Δacc = get!(o.state, x, (zero(x), zero(x)))
  @. acc = ρ * acc + (1 - ρ) * Δ^2
  @. Δ *= √(Δacc + ϵ) / √(acc + ϵ)
  @. Δacc = ρ * Δacc + (1 - ρ) * Δ^2
  return Δ
end

"""
    AMSGrad(η = 0.001, β = (0.9, 0.999))

[AMSGrad](https://openreview.net/forum?id=ryQu7f-RZ) optimiser. Parameters don't need
tuning.
"""
mutable struct AMSGrad
  eta::Float64
  beta::Tuple{Float64, Float64}
  state::IdDict
end

AMSGrad(η = 0.001, β = (0.9, 0.999)) = AMSGrad(η, β, IdDict())

function update!(o::AMSGrad, x, Δ)
  η, β = o.eta, o.beta
  mt, vt, v̂t = get!(o.state, x, (fill(ϵ, size(x)), fill(ϵ, size(x)), fill(ϵ, size(x))))
  @. mt = β[1] * mt + (1 - β[1]) * Δ
  @. vt = β[2] * vt + (1 - β[2]) * Δ ^ 2
  @. v̂t = max.(v̂t, vt)
  @. Δ = η * mt / √v̂t
end

"""
    NADAM(η = 0.001, β = (0.9, 0.999))

[NADAM](http://cs229.stanford.edu/proj2015/054_report.pdf) optimiser. Parameters don't need
tuning.
"""
mutable struct NADAM
  eta::Float64
  beta::Tuple{Float64, Float64}
  state::IdDict
end

NADAM(η = 0.001, β = (0.9, 0.999)) = NADAM(η, β, IdDict())

function update!(o::NADAM, x, Δ)
  η, β = o.eta, o.beta
  β1p, β2p = o.beta
  mt, vt = get!(o.state, x, (zero(x), zero(x)))
  @. mt = β[1] * mt + (1 - β[1]) * Δ
  @. vt = β[2] * vt + (1 - β[2]) * Δ^2
  @. Δ = (β[1] * mt / (1 - β[1] * β1p) + (1 - β[1]) * Δ / (1 - β1p)) / √(vt * β[2] / (1 - β2p) + ϵ) * η
  o.state[x] = (mt, vt, (β1p * β[1], β2p * β[2]))
  return Δ
end

"""
    ADAMW((η = 0.001; β1 = 0.9, β2 = 0.999, ϵ = 1e-08, decay = 0)

[ADAMW](https://arxiv.org/abs/1711.05101) fixing weight decay regularization in Adam.
"""
ADAMW(η = 0.001, β = (0.9, 0.999), η_decay = 1, γ_decay = 0) = Optimiser(ADAM(η, β, IdDict()), DescentWeightDecay(η_decay, γ_decay))

# Compose optimizers

"""
<<<<<<< HEAD
    Optimiser(a, b, c...)
=======
    Compose(a, b, c...)
>>>>>>> bfe85e65

Combine several optimisers into one; each optimiser produces a modified gradient
that will be fed into the next, and this is finally applied to the parameter as
usual.
"""
mutable struct Optimiser
  os::Vector{Any}
  Compose(o...) = new(Any[o...])
end

<<<<<<< HEAD
Optimiser(o...) = Optimiser(Any[o...])
=======
@forward Compose.os Base.getindex, Base.first, Base.last, Base.lastindex, Base.push!, Base.setindex!
@forward Compose.os Base.iterate
>>>>>>> bfe85e65

@forward Optimiser.os Base.getindex, Base.first, Base.last, Base.lastindex, Base.push!, Base.setindex!
@forward Optimiser.os Base.iterate

<<<<<<< HEAD
Base.getindex(c::Optimiser, i::AbstractArray) = Optimiser(c.os[i]...)

function update!(o::Optimiser, x, Δ)
=======
function update!(o::Compose, x, Δ)
>>>>>>> bfe85e65
  for opt in o.os
    Δ = update!(opt, x, Δ)
  end
  return Δ
end

# TODO: decay

mutable struct InvDecay
  gamma::Float64
  n::Int64
end

InvDecay(γ = 0.001) = InvDecay(γ, 0)

function update!(o::InvDecay, x, Δ)
  γ, n = o.gamma, o.n
  Δ .*= 1 / (1 + γ * n)
  o.n += 1
  return Δ
end

mutable struct ExpDecay
  gamma::Float64
end

ExpDecay() = ExpDecay(0.001)

function update!(o::ExpDecay, x, Δ)
  γ = o.gamma
  @. Δ += γ * x
end

mutable struct WeightDecay
  eta::Real
  wd::Real
end

WeightDecay(η = 1) = WeightDecay(η, 0)
function update!(o::WeightDecay, x,  Δ)
  η, wd = o.eta, o.wd
  @. Δ += wd * x
end

DescentWeightDecay(η = 0.1, γ = 0) = Optimiser(WeightDecay(), Descent(η))<|MERGE_RESOLUTION|>--- conflicted
+++ resolved
@@ -231,38 +231,23 @@
 # Compose optimizers
 
 """
-<<<<<<< HEAD
     Optimiser(a, b, c...)
-=======
-    Compose(a, b, c...)
->>>>>>> bfe85e65
-
 Combine several optimisers into one; each optimiser produces a modified gradient
 that will be fed into the next, and this is finally applied to the parameter as
 usual.
 """
 mutable struct Optimiser
   os::Vector{Any}
-  Compose(o...) = new(Any[o...])
-end
-
-<<<<<<< HEAD
+end
+
 Optimiser(o...) = Optimiser(Any[o...])
-=======
-@forward Compose.os Base.getindex, Base.first, Base.last, Base.lastindex, Base.push!, Base.setindex!
-@forward Compose.os Base.iterate
->>>>>>> bfe85e65
 
 @forward Optimiser.os Base.getindex, Base.first, Base.last, Base.lastindex, Base.push!, Base.setindex!
 @forward Optimiser.os Base.iterate
 
-<<<<<<< HEAD
 Base.getindex(c::Optimiser, i::AbstractArray) = Optimiser(c.os[i]...)
 
 function update!(o::Optimiser, x, Δ)
-=======
-function update!(o::Compose, x, Δ)
->>>>>>> bfe85e65
   for opt in o.os
     Δ = update!(opt, x, Δ)
   end
